--- conflicted
+++ resolved
@@ -79,10 +79,7 @@
 }
 
 export async function fetchAllProfiles(db) {
-<<<<<<< HEAD
-=======
 //   console.log("Fetching all profiles...");
->>>>>>> 90514711
   return await db.all("SELECT * FROM profile");
 }
 
