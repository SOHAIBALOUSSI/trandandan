
import Fastify from "fastify";
import websocket from "@fastify/websocket";
// import cors from "@fastify/cors";
import redisPlugin from "./routes/redis.js";
import { verifyToken, verifyWSToken } from "./routes/authMiddleware.js";

const fastify = Fastify();

fastify.register(redisPlugin);
// fastify.register(cors, {
//   origin: "*", // Allow all origins
//   methods: ["GET", "POST", "DELETE"], // Allow specific HTTP methods
//   allowedHeaders: ["Content-Type", "Authorization"], // Allow specific headers
// });

fastify.register(websocket);

// local games
import { localGame } from "./routes/localGameRoute.js";
fastify.register(async function (fastify) {
  fastify.get("/game/ws", { websocket: true }, (connection, req) => {
    localGame(connection)
  });
});

<<<<<<< HEAD

/*
    socket.userId = null;
    socket.isAuthenticated = false;
    await verifyWSToken(socket, request, this.redis);
    if (socket.userId) {
        if (!onlineUsers.has(socket.userId))
            onlineUsers.set(socket.userId, new Set());
        onlineUsers.get(socket.userId).add(socket);
        displayFriendsStatus(this.db, socket, onlineUsers);
    }
    else {
        socket.close(3000, 'Unauthorized');
        return ;
    }    

*/

=======
>>>>>>> 5ea3885c
// remote games route
import { remoteGame } from "./routes/remoteGameRoute.js";
fastify.register(async function (fastify) {
  fastify.get("/game/remoteGame", { websocket: true }, async (connection, req) => {
<<<<<<< HEAD

    // Authenticate the WebSocket connection
    req.userId = null;
    req.isAuthenticated = false;
    
    await verifyWSToken(connection, req, fastify.redis);
    
    if (!connection.userId) {
      console.log("WebSocket: Authentication failed for remote game");
      connection.close(3000, 'Unauthorized');
      return;
    }

    console.log(`WebSocket: User ${req.query.token}`);
    console.log(`WebSocket: room id ${req.query.roomId} authenticated for remote game`);
=======
    // socket.userId = null;
    // socket.isAuthenticated = false;
    // await verifyWSToken(socket, request, this.redis);
    // if (socket.userId) {
    //     if (!onlineUsers.has(socket.userId))
    //         onlineUsers.set(socket.userId, new Set());
    //     onlineUsers.get(socket.userId).add(socket);
    //     displayFriendsStatus(this.db, socket, onlineUsers);
    // }
    // else {
    //     socket.close(3000, 'Unauthorized');
    //     return ;
    // }    
>>>>>>> 5ea3885c
    remoteGame(connection, req);
  });
});

// route to store the game stats
import savePlayerData  from "./routes/storePlayerData.js";
fastify.register(async function name(fastify) {
  fastify.post("/game/storePlayerData", { preHandler: [verifyToken] },(req, reply) => {
    savePlayerData(req, reply);
  });
});

import invitePlayer from './routes/invite.js';
fastify.register(async function name(fastify) {
  fastify.post("/game/invite", { preHandler: [verifyToken] }, async (req, reply) => {
    return invitePlayer(req, reply, fastify);
  });
});

import Accept from "./routes/accept.js";
fastify.register(async function name(fastify) {
  fastify.post("/game/accept", { preHandler: [verifyToken] }, async (req, reply) => {
    return Accept(req, reply, fastify);
  });
});

import getRoomId from "./routes/getRoomId.js";
fastify.register(async function name(req, reply) {
  fastify.post("/game/getRoomId", { preHandler: [verifyToken] }, async (req, reply) => {
    return getRoomId(req, reply, fastify);
  });
});

import getUserHistory from "./routes/getUserHistory.js";
fastify.register(async function name(fastify) {
  fastify.post("/game/user-history", { preHandler: [verifyToken] },async (req, reply) => {
    return getUserHistory(req, reply);
  });
});

import getData  from "./routes/gethistroy.js";
fastify.register(async function name(fastify) {
  fastify.get("/game/getData", { preHandler: [verifyToken] },async (req, reply) => {
    return getData(req, reply);
  });
});

import getLastMatchByUser from "./routes/getLastMatch.js";
fastify.register(async function name(fastify) {
  fastify.get("/game/last-match/:userName", { preHandler: [verifyToken] }, async (req, reply) => {
    return getLastMatchByUser(req, reply);
  });
});

import getCount from "./routes/getCount.js";
fastify.register(async function name(fastify) {
  fastify.get("/game/user-stats/:userName", { preHandler: [verifyToken] },async (req, reply) => {
    return getCount(req, reply);
  });
});
import recentAtivity from "./routes/recentActivity.js";
fastify.register(async function (fastify) {
  fastify.get("/game/recent-activity", { websocket: true }, (connection, req) => {
     recentAtivity(connection, req);
  });
});
fastify.listen({ port: 5000 , host: '0.0.0.0'}, (err) => {
  if (err) {
    console.error(err);
    process.exit(1);
  }
});<|MERGE_RESOLUTION|>--- conflicted
+++ resolved
@@ -24,62 +24,28 @@
   });
 });
 
-<<<<<<< HEAD
 
-/*
-    socket.userId = null;
-    socket.isAuthenticated = false;
-    await verifyWSToken(socket, request, this.redis);
-    if (socket.userId) {
-        if (!onlineUsers.has(socket.userId))
-            onlineUsers.set(socket.userId, new Set());
-        onlineUsers.get(socket.userId).add(socket);
-        displayFriendsStatus(this.db, socket, onlineUsers);
-    }
-    else {
-        socket.close(3000, 'Unauthorized');
-        return ;
-    }    
 
-*/
-
-=======
->>>>>>> 5ea3885c
 // remote games route
 import { remoteGame } from "./routes/remoteGameRoute.js";
 fastify.register(async function (fastify) {
   fastify.get("/game/remoteGame", { websocket: true }, async (connection, req) => {
-<<<<<<< HEAD
+    connection.userId = null;
+    connection.isAuthenticated = false;
+    console.log("verificatondone");
+    await verifyWSToken(connection, req, this.redis);
 
-    // Authenticate the WebSocket connection
-    req.userId = null;
-    req.isAuthenticated = false;
-    
-    await verifyWSToken(connection, req, fastify.redis);
-    
     if (!connection.userId) {
-      console.log("WebSocket: Authentication failed for remote game");
-      connection.close(3000, 'Unauthorized');
-      return;
+        // if (!onlineUsers.has(connection.userId))
+        connection.close(3000, 'Unauthorized');
+        console.log("Unauthorized");
+        //     onlineUsers.set(connection.userId, new Set());
+        return ;
+        // onlineUsers.get(connection.userId).add(connection);
+        // displayFriendsStatus(this.db, connection, onlineUsers);
     }
 
-    console.log(`WebSocket: User ${req.query.token}`);
-    console.log(`WebSocket: room id ${req.query.roomId} authenticated for remote game`);
-=======
-    // socket.userId = null;
-    // socket.isAuthenticated = false;
-    // await verifyWSToken(socket, request, this.redis);
-    // if (socket.userId) {
-    //     if (!onlineUsers.has(socket.userId))
-    //         onlineUsers.set(socket.userId, new Set());
-    //     onlineUsers.get(socket.userId).add(socket);
-    //     displayFriendsStatus(this.db, socket, onlineUsers);
-    // }
-    // else {
-    //     socket.close(3000, 'Unauthorized');
-    //     return ;
-    // }    
->>>>>>> 5ea3885c
+    // console.log(`WebSocket: User ${connection.userId} connected`);
     remoteGame(connection, req);
   });
 });
