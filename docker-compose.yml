--- conflicted
+++ resolved
@@ -106,10 +106,6 @@
     restart: always
     env_file:
       - ./server/.env
-<<<<<<< HEAD
-
-=======
->>>>>>> 285ee659
     networks:
       - trandenden-net
     volumes:
@@ -132,45 +128,45 @@
       timeout: 5s
       retries: 5
 
-  # nginx:
-  #   container_name: nginx-gateway
+  nginx:
+    container_name: nginx-gateway
+    build:
+      context: .
+      dockerfile: client/nginx/Dockerfile
+    image: nginx-gateway
+    ports:
+      - "8080:80" # HTTP port
+      - "9090:443" # HTTPS/SSL port
+    depends_on:
+      - auth
+      - profile
+      - friends
+      - notifications
+      - chat
+      - redis
+      - rabbitmq
+      - game
+      - dashboard
+    networks:
+      - trandenden-net
+    restart: always
+
+  # client-dev:
+  #   container_name: client-dev
   #   build:
-  #     context: .
-  #     dockerfile: client/nginx/Dockerfile
-  #   image: nginx-gateway
+  #     context: ./client
+  #     dockerfile: Dockerfile
+  #   working_dir: /app
+  #   command: ["npm", "run", "dev", "--", "--host", "0.0.0.0"]
   #   ports:
-  #     - "8080:80" # HTTP port
-  #     - "9090:443" # HTTPS/SSL port
-  #   depends_on:
-  #     - auth
-  #     - profile
-  #     - friends
-  #     - notifications
-  #     - chat
-  #     - redis
-  #     - rabbitmq
-  #     - game
-  #     - dashboard
+  #     - "5173:5173"
+  #   volumes:
+  #     - ./client:/app
+  #     - /app/node_modules
+  #   environment:
+  #     - CHOKIDAR_USEPOLLING=1
   #   networks:
   #     - trandenden-net
-  #   restart: always
-
-  client-dev:
-    container_name: client-dev
-    build:
-      context: ./client
-      dockerfile: Dockerfile
-    working_dir: /app
-    command: ["npm", "run", "dev", "--", "--host", "0.0.0.0"]
-    ports:
-      - "5173:5173"
-    volumes:
-      - ./client:/app
-      - /app/node_modules
-    environment:
-      - CHOKIDAR_USEPOLLING=1
-    networks:
-      - trandenden-net
 
 networks:
   trandenden-net:
