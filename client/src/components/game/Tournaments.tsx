import { styles } from "@/styles/styles";
import { displayToast } from "@/utils/display-toast";
import { initGameThemeToggle } from "@/utils/game-theme-toggle";
import { navigateTo } from "@/utils/navigate-to-link";

interface GameStateLocal {
  paddleLeftY: number;
  paddelRightY: number;
  ballX: number;
  ballY: number;
  keypressd: string[];
  rightPlayerScore: number;
  leftPlayerScore: number;
  flagX: boolean;
  flagY: boolean;
  ballSpeed: number;
  count: number;
}

interface FlowFieldDependencies {
  rightPlayerScoreLocal: HTMLElement;
  leftPlayerScoreLocal: HTMLElement;
  gameTab: HTMLElement;
  result: HTMLElement;
  restart: HTMLElement;
  Players: string[];
  Winners: string[];
  prevMatch: HTMLElement;
  currentMatch: HTMLElement;
  nextMatch: HTMLElement;
  resultTab: HTMLElement;
  resultStat: HTMLElement;
  restartTournoi: HTMLElement;
  socketLocal: WebSocket;
  start: HTMLElement;
}

export function Tournaments() {
  setTimeout(() => {
    initGameThemeToggle();
  }, 0);

  const vw = Math.max(
    document.documentElement.clientWidth || 0,
    window.innerWidth || 0
  );
  const vh = Math.max(
    document.documentElement.clientHeight || 0,
    window.innerHeight || 0
  );
  const canvasWidth = Math.min(1000, vw * 0.95);
  const canvasHeight = Math.min(600, vh * 0.7);

  const container = document.createElement("div");
  container.className = styles.gameContainer;
  container.id = "game-screen";
  container.dataset.theme = localStorage.getItem("gameTheme") || "dark";
  container.innerHTML = `
    <button id="exit" class="${styles.gameExitBtn} group" title="Exit Lounge">
      <i class="fa-solid fa-arrow-left"></i>
      <span class="absolute text-xs bg-black/80 text-white px-2 py-0.5 rounded left-1/2 -translate-x-1/2 top-full mt-1 opacity-0 group-hover:opacity-100 transition">
        Leave Lounge
      </span>
    </button>
    <button id="game-theme-toggle" class="${styles.gameThemeBtn} group" title="Switch Theme">
      <i class="fa-solid fa-circle-half-stroke"></i>
    </button>
    <h1 id="title" class="${styles.gameTitle}">
      BHV <span class="text-pong-dark-accent font-orbitron">PONG</span>
    </h1>
    <div class="flex items-center justify-center flex-col w-full" style="min-height:${canvasHeight}px;">
      <div class="score flex justify-center gap-20 md:gap-60 w-full mb-4 transition-all duration-300">
        <span id="leftPlayerScoreLocal" class="text-3xl md:text-5xl font-semibold font-orbitron">0</span>
        <span id="rightPlayerScoreLocal" class="text-3xl md:text-5xl font-semibold font-orbitron">0</span>
      </div>
      <div class="flex justify-center w-full pb-8">
        <canvas class="${styles.gameCanvas}" id="canvas" width=${canvasWidth} height=${canvasHeight}></canvas>
      </div>
    </div>
    <div id="gameTab" class="${styles.gameTab} game-tab p-6 rounded-2xl border transition-all duration-300 shadow-xl space-y-4 hidden">
      <h2 id="result" class="text-3xl font-bold tracking-tight text-center">Victory Board</h2>
      <div class="flex flex-col gap-3 text-base md:text-lg text-center font-medium">
        <h3 id="currentMatch" class="py-2 px-4 rounded-lg shadow-md">Current Challenge</h3>
        <h3 id="prevMatch" class="py-2 px-4 rounded-lg shadow-md hidden">Previous Duel</h3>
        <h3 id="nextMatch" class="py-2 px-4 rounded-lg shadow-md hidden">Next Face-off</h3>
      </div>
      <div class="flex justify-center gap-4 mt-6">
        <button id="restart" class="hidden game-btn font-semibold py-3 px-8 rounded-xl text-md md:text-lg shadow-md tracking-wide transition-all duration-300 text-white bg-pong-sport-accent hover:bg-pong-sport-primary dark:bg-pong-dark-secondary dark:hover:bg-pong-dark-accent">Play</button>
        <button id="start" class="game-btn font-semibold py-3 px-8 rounded-xl text-md md:text-lg shadow-md tracking-wide transition-all duration-300 text-white bg-pong-sport-accent hover:bg-pong-sport-primary dark:bg-pong-dark-accent dark:hover:bg-pong-dark-secondary">Start Game</button>
      </div>
    </div>
    <div id="resultTab" class="game-tab h-80 w-150 bg-pong-dark-bg border-2 border-pong-dark-secondary rounded-2xl absolute top-1/2 left-1/2 translate-y-[-20%] translate-x-[-50%] z-20 hidden">
      <div class="flex flex-col items-center justify-center h-full px-20 gap-6">
        <h2 id="resultStat" class="text-2xl font-bold">Champion Crowned!</h2>
        <button id="restartTournoi" class="game-btn text-white font-bold py-3 px-8 rounded-xl text-lg md:text-xl shadow-md tracking-wide transition-all duration-300">Play Again</button>
      </div>
    </div>
    <div id="tourTab" class="${styles.gameTab} game-tab">
      <div id="selectTab" class="flex flex-col items-center justify-center h-full gap-6">
        <h2 class="text-3xl md:text-4xl font-bold tracking-tight">Choose Your Arena Size</h2>
        <div id="tournPlayerNumber" class="flex items-center justify-center gap-6">
          <button id="eight_players" class="game-btn text-white font-bold py-3 px-8 rounded-xl text-lg md:text-xl shadow-md tracking-wide transition-all duration-300">8 Players</button>
          <button id="four_Players" class="game-btn text-white font-bold py-3 px-8 rounded-xl text-lg md:text-xl shadow-md tracking-wide transition-all duration-300">4 Players</button>
        </div>
      </div>
      <div id="inputPlayers" class="h-full hidden">
        <div class="flex flex-col items-center justify-center gap-6">
          <h2 class="text-3xl md:text-4xl font-bold mb-2 tracking-tight text-center">Enter Challenger Usernames</h2>
          <div class="flex items-center justify-center gap-6">
            <input type="text" id="playerIdField" pattern="[a-zA-Z0-9]+" placeholder="Username" class="focus:outline-none normal-case placeholder:capitalize text-md rounded-lg p-3 placeholder-pong-sport-muted" maxlength="15" />
            <button id="addPlayerBtn" class="capitalize game-btn text-white font-bold py-3 px-8 rounded-xl text-md shadow-md tracking-wide transition-all duration-300">Add Player</button>
          </div>
        </div>
      </div>
    </div>
  `;

  const canvas = container.querySelector("canvas") as HTMLCanvasElement;
  const ctx = canvas.getContext("2d") as CanvasRenderingContext2D;
  const rightPlayerScoreLocal = container.querySelector(
    "#rightPlayerScoreLocal"
  ) as HTMLElement;
  const leftPlayerScoreLocal = container.querySelector(
    "#leftPlayerScoreLocal"
  ) as HTMLElement;
  const gameTab = container.querySelector("#gameTab") as HTMLElement;
  const result = container.querySelector("#result") as HTMLElement;
  const restart = container.querySelector("#restart") as HTMLElement;
  const players8 = container.querySelector("#eight_players") as HTMLElement;
  const players4 = container.querySelector("#four_Players") as HTMLElement;
  const selectTab = container.querySelector("#selectTab") as HTMLElement;
  const inputPlayers = container.querySelector("#inputPlayers") as HTMLElement;
  const playerIdField = container.querySelector(
    "#playerIdField"
  ) as HTMLInputElement;
  const addPlayerBtn = container.querySelector("#addPlayerBtn") as HTMLElement;
  const tourTab = container.querySelector("#tourTab") as HTMLElement;
  const prevMatch = container.querySelector("#prevMatch") as HTMLElement;
  const currentMatch = container.querySelector("#currentMatch") as HTMLElement;
  const nextMatch = container.querySelector("#nextMatch") as HTMLElement;
  const resultTab = container.querySelector("#resultTab") as HTMLElement;
  const resultStat = container.querySelector("#resultStat") as HTMLElement;
  const restartTournoi = container.querySelector(
    "#restartTournoi"
  ) as HTMLElement;
  const start = container.querySelector("#start") as HTMLElement;
  const exit = container.querySelector("#exit") as HTMLElement;

  let numberOfPlayers = 0;
  let socketLocal: WebSocket;
  const Players: string[] = [];
  const Winners: string[] = [];

  // --- Add these at the top-level of your Tournaments() function ---
  let restartTournoiListenerAdded = false;
  let restartListenerAdded = false;

  exit.addEventListener("click", () => {
    navigateTo("/arena");
  });

  window.addEventListener("resize", () => {
    const newVw = Math.max(
      document.documentElement.clientWidth || 0,
      window.innerWidth || 0
    );
    const newVh = Math.max(
      document.documentElement.clientHeight || 0,
      window.innerHeight || 0
    );
    canvas.width = Math.min(1000, newVw * 0.95);
    canvas.height = Math.min(600, newVh * 0.7);
  });

  function init() {
    socketLocal = new WebSocket("wss://localhost:9090/game/ws");
    const keys: { [key: string]: boolean } = {};

    window.addEventListener("keydown", (event: KeyboardEvent) => {
      keys[event.key] = true;
    });
    window.addEventListener("keyup", (event: KeyboardEvent) => {
      keys[event.key] = false;
    });

    const flow = new FlowFieldLocal(ctx, keys, {
      rightPlayerScoreLocal,
      leftPlayerScoreLocal,
      gameTab,
      result,
      restart,
      Players,
      Winners,
      prevMatch,
      currentMatch,
      nextMatch,
      resultTab,
      resultStat,
      restartTournoi,
      socketLocal,
      start,
    });

    players4.addEventListener("click", () => {
      selectTab.style.display = "none";
      inputPlayers.style.display = "block";
      numberOfPlayers = 4;
    });
    players8.addEventListener("click", () => {
      selectTab.style.display = "none";
      inputPlayers.style.display = "block";
      numberOfPlayers = 8;
    });

    addPlayerBtn.addEventListener("click", () => {
<<<<<<< HEAD
=======
      const username = playerIdField.value.trim();

      if (!username) {
        displayToast("Username cannot be empty!", "error");
        playerIdField.value = "";
        playerIdField.focus();
        return;
      }
>>>>>>> 245ddb59
      if (!playerIdField.checkValidity()) {
        displayToast("Invalid username!", "error");
        playerIdField.value = "";
        playerIdField.focus();
        return;
      }
      if (Players.includes(username)) {
        displayToast("Player already exists!", "error");
        playerIdField.value = "";
        playerIdField.focus();
        return;
      }
      Players.push(username);
      playerIdField.value = "";

      let enteredList = document.getElementById(
        "entered-players-list"
      ) as HTMLUListElement;
      if (!enteredList) {
        enteredList = document.createElement("ul");
        enteredList.id = "entered-players-list";
        enteredList.className = "mt-4 mb-2 flex flex-wrap gap-3 justify-center";
        inputPlayers.appendChild(enteredList);
      }
      enteredList.innerHTML = Players.map(
        (name, idx) =>
          `<li class="entered-players px-3 py-1 rounded-lg font-semibold">${
            idx + 1
          }. ${name}</li>`
      ).join("");

      if (Players.length === numberOfPlayers) {
        inputPlayers.style.display = "none";
        tourTab.style.display = "none";
        gameTab.style.display = "flex";
        currentMatch.textContent = `${Players[0]} vs ${Players[1]}`;
        if (Players.length > 2) {
          nextMatch.textContent = `NEXT MATCH: ${Players[2]} vs ${Players[3]}`;
        }
        // Only add start event listener once
        if (!start.hasAttribute("data-listener")) {
          start.setAttribute("data-listener", "true");
          start.addEventListener("click", () => {
            start.style.display = "none";
            restart.style.display = "flex";
            gameTab.style.display = "none";
            flow.animate();
          });
        }
      }
    });

    socketLocal.onmessage = (event: MessageEvent) => {
      flow.updateGameState(event.data);
    };
    socketLocal.onclose = () => {
      console.log("[client] Disconnected from server");
    };
    socketLocal.onerror = (err: Event) => {
      console.error("[client] WebSocket error:", err);
    };

    // --- Add these listeners only once ---
    if (!restartTournoiListenerAdded) {
      restartTournoiListenerAdded = true;
      restartTournoi.addEventListener("click", () => {
        navigateTo("/tournament");
      });
    }

    if (!restartListenerAdded) {
      restartListenerAdded = true;
      restart.addEventListener("click", () => {
        // Optionally, reset the game state for a rematch
        gameTab.style.display = "none";
        // You may want to reset scores or re-initialize the game here
        const newSocket = new WebSocket("ws://localhost:5000/ws");
        flow.setSocketLocal(newSocket);
        newSocket.onmessage = (event: MessageEvent) => {
          flow.updateGameState(event.data);
        };
      });
    }
  }

  init();
  return container;
}

class FlowFieldLocal {
  private ctx: CanvasRenderingContext2D;
  private width: number;
  private height: number;
  private keys: { [key: string]: boolean };
  private gameState: GameStateLocal;
  private canvasWidth: number;
  private canvasHeight: number;
  private deps: FlowFieldDependencies;
  private ballPulse: number = 0;

  public setSocketLocal(socket: WebSocket) {
    this.deps.socketLocal = socket;
  }

  constructor(
    ctx: CanvasRenderingContext2D,
    keys: { [key: string]: boolean },
    dependencies: FlowFieldDependencies
  ) {
    this.width = 10;
    this.height = 100;
    this.canvasWidth = 1000;
    this.canvasHeight = 600;
    this.ctx = ctx;
    this.keys = keys;
    this.deps = dependencies;
    this.gameState = {
      paddleLeftY: 240,
      paddelRightY: 240,
      ballX: 500,
      ballY: 300,
      keypressd: [],
      rightPlayerScore: 0,
      leftPlayerScore: 0,
      flagX: false,
      flagY: false,
      ballSpeed: 5,
      count: 0,
    };
  }

  private draw(): void {
    const isDark =
      document.getElementById("game-screen")?.dataset.theme === "dark";
    this.ctx.clearRect(0, 0, this.canvasWidth, this.canvasHeight);

    // Draw middle separator line (dashed)
    this.ctx.save();
    this.ctx.strokeStyle = isDark ? "#FFD700" : "#00B894";
    this.ctx.lineWidth = 2;
    this.ctx.setLineDash([18, 18]);
    this.ctx.beginPath();
    this.ctx.moveTo(this.canvasWidth / 2, 0);
    this.ctx.lineTo(this.canvasWidth / 2, this.canvasHeight);
    this.ctx.stroke();
    this.ctx.setLineDash([]);
    this.ctx.restore();

    // Draw paddles
    this.ctx.fillStyle = isDark ? "#00B894" : "#FFD700";
    this.ctx.fillRect(10, this.gameState.paddleLeftY, this.width, this.height);
    this.ctx.strokeRect(
      10,
      this.gameState.paddleLeftY,
      this.width,
      this.height
    );

    this.ctx.fillStyle = isDark ? "#00B894" : "#FFD700";
    this.ctx.fillRect(
      980,
      this.gameState.paddelRightY,
      this.width,
      this.height
    );
    this.ctx.strokeRect(
      980,
      this.gameState.paddelRightY,
      this.width,
      this.height
    );

    // Draw ball
    this.ctx.save();
    this.ctx.beginPath();
    this.ctx.arc(
      this.gameState.ballX,
      this.gameState.ballY,
      13,
      0,
      Math.PI * 2
    );
    this.ctx.shadowColor = isDark ? "#FFD700" : "#00B894";
    this.ctx.shadowBlur = 24;
    this.ctx.fillStyle = isDark ? "#FFD700" : "#00B894";
    this.ctx.fill();
    this.ctx.lineWidth = 3;
    this.ctx.strokeStyle = isDark ? "#fff" : "#23272f";
    this.ctx.stroke();
    this.ctx.restore();
    this.ballPulse += 0.08;
    this.ctx.globalAlpha = 0.25 + 0.15 * Math.sin(this.ballPulse);
    this.ctx.beginPath();
    this.ctx.arc(
      this.gameState.ballX,
      this.gameState.ballY,
      13 + 10 + 5 * Math.abs(Math.sin(this.ballPulse)),
      0,
      Math.PI * 2
    );
    this.ctx.fillStyle = isDark ? "#FFD700" : "#00B894";
    this.ctx.fill();
    this.ctx.globalAlpha = 1;

    // --- Display usernames in corners ---
    if (this.deps.Players && this.deps.Players.length >= 2) {
      this.ctx.save();
      this.ctx.font = "bold 22px Arial";
      this.ctx.fillStyle = isDark ? "#FFD700" : "#00B894";
      this.ctx.textAlign = "left";
      this.ctx.fillText(this.deps.Players[0], 20, 40); // Top-left corner for left player

      this.ctx.textAlign = "right";
      this.ctx.fillText(this.deps.Players[1], this.canvasWidth - 20, 40); // Top-right corner for right player
      this.ctx.restore();
    }
  }

  private keysFunction(): void {
    if (
      this.keys["w"] &&
      !this.gameState.keypressd.includes("w") &&
      this.gameState.paddleLeftY > 0
    ) {
      this.gameState.keypressd.push("w");
    }
    if (
      this.keys["s"] &&
      !this.gameState.keypressd.includes("s") &&
      this.gameState.paddleLeftY < this.canvasHeight - this.height
    ) {
      this.gameState.keypressd.push("s");
    }
    if (
      this.keys["ArrowUp"] &&
      !this.gameState.keypressd.includes("ArrowUp") &&
      this.gameState.paddelRightY > 0
    ) {
      this.gameState.keypressd.push("ArrowUp");
    }
    if (
      this.keys["ArrowDown"] &&
      !this.gameState.keypressd.includes("ArrowDown") &&
      this.gameState.paddelRightY < this.canvasHeight - this.height
    ) {
      this.gameState.keypressd.push("ArrowDown");
    }
  }

  private setInitialStat() {
    if (this.deps.result.textContent === `Winner: ${this.deps.Players[1]}`) {
      this.deps.Winners.push(this.deps.Players[1]);
    } else if (
      this.deps.result.textContent === `Winner: ${this.deps.Players[0]}`
    ) {
      this.deps.Winners.push(this.deps.Players[0]);
    }

    this.deps.Players.splice(0, 2);

    if (this.deps.Players.length < 1) {
      this.deps.Players = [...this.deps.Winners];
      this.deps.Winners = [];

      if (this.deps.Players.length === 1) {
        this.deps.gameTab.style.display = "none";
        this.deps.resultTab.style.display = "flex";
        this.deps.resultStat.textContent = `🏆 Tournament winner is: ${this.deps.Players[0]} 🏆`;
        this._tournamentDone = true;
        return;
      }
    }

    // Always update/hide match labels appropriately
    if (this.deps.Players.length >= 2) {
      this.deps.currentMatch.textContent = `${this.deps.Players[0]} vs ${this.deps.Players[1]}`;
      this.deps.currentMatch.style.display = "block";
      if (this.deps.Players.length >= 4) {
        this.deps.nextMatch.textContent = `NEXT MATCH: ${this.deps.Players[2]} vs ${this.deps.Players[3]}`;
        this.deps.nextMatch.style.display = "block";
      } else {
        this.deps.nextMatch.textContent = "";
        this.deps.nextMatch.style.display = "none";
      }
    } else {
      this.deps.currentMatch.style.display = "none";
      this.deps.nextMatch.style.display = "none";
    }

    this.resetGameState();
    this.deps.gameTab.style.display = "flex";
    this.deps.socketLocal.close();
  }

  // Add a private property to control the animation loop:
  private _tournamentDone: boolean = false;

  private resetGameState() {
    this.gameState = {
      paddleLeftY: 240,
      paddelRightY: 240,
      ballX: 500,
      ballY: 300,
      keypressd: [],
      rightPlayerScore: 0,
      leftPlayerScore: 0,
      flagX: false,
      flagY: false,
      ballSpeed: 5,
      count: 0,
    };
  }

  public updateGameState(data: string): void {
    try {
      this.gameState = JSON.parse(data);
      this.deps.rightPlayerScoreLocal.textContent =
        this.gameState.rightPlayerScore.toString();
      this.deps.leftPlayerScoreLocal.textContent =
        this.gameState.leftPlayerScore.toString();

      if (this.gameState.rightPlayerScore === 5) {
        this.deps.result.textContent = `Winner: ${this.deps.Players[1]}`;
        this.setInitialStat();
      } else if (this.gameState.leftPlayerScore === 5) {
        this.deps.result.textContent = `Winner: ${this.deps.Players[0]}`;
        this.setInitialStat();
      }
    } catch (err) {
      console.error("Error updating game state:", err);
    }
  }

  private ballPositionUpdate(): void {
    if (this.deps.socketLocal.readyState === WebSocket.OPEN) {
      this.deps.socketLocal.send(JSON.stringify(this.gameState));
    }
  }

  // Update the animate() method:
  public animate(): void {
    if (this._tournamentDone) return; // Stop animation if tournament is done
    this.draw();
    this.keysFunction();
    this.ballPositionUpdate();
    requestAnimationFrame(this.animate.bind(this));
  }
}<|MERGE_RESOLUTION|>--- conflicted
+++ resolved
@@ -213,8 +213,6 @@
     });
 
     addPlayerBtn.addEventListener("click", () => {
-<<<<<<< HEAD
-=======
       const username = playerIdField.value.trim();
 
       if (!username) {
@@ -223,7 +221,6 @@
         playerIdField.focus();
         return;
       }
->>>>>>> 245ddb59
       if (!playerIdField.checkValidity()) {
         displayToast("Invalid username!", "error");
         playerIdField.value = "";
