--- conflicted
+++ resolved
@@ -80,29 +80,6 @@
 
   const messages: MessageSent[] = [];
 
-<<<<<<< HEAD
-  if (!chatMessages || !chatForm || !chatInput) return section;
-
-  function renderMessages() {
-    chatMessages.innerHTML = "";
-    const last = messages.slice(-50);
-    last.forEach((msg) => {
-      const isMe = msg.sender_id === currentUser?.id;
-      const msgDiv = document.createElement("div");
-      msgDiv.className = `flex flex-col ${isMe ? "items-end" : "items-start"}`;
-      msgDiv.innerHTML = `
-        <span class="${
-          isMe ? "bg-pong-dark-primary" : "bg-[#BFBEAE]"
-        } text-black px-4 py-2 rounded-lg shadow-sm max-w-[70%] normal-case placeholder:capitalize">${
-        msg.content
-      }</span>
-        <span class="normal-case text-xs text-pong-highlight ${
-          isMe ? "mr-2" : "ml-2"
-        } mt-1">
-          ${isMe ? "You" : friend?.username} • ${new Date().toLocaleTimeString(
-        "en-US",
-        {
-=======
   setTimeout(() => {
     main.removeChild(loadingDiv);
     const chatBlock = ChatBlock(friend);
@@ -137,7 +114,6 @@
             ${
               isMe ? "You" : friend?.username
             } • ${new Date().toLocaleTimeString("en-US", {
->>>>>>> 507b3a65
           hour: "2-digit",
           minute: "2-digit",
         })}
@@ -149,21 +125,6 @@
     }
 
     renderMessages();
-<<<<<<< HEAD
-    chatInput.value = "";
-  });
-
-  const challengeBtn = section.querySelector(
-    "#challenge-button"
-  ) as HTMLButtonElement;
-  if (challengeBtn) {
-    challengeBtn.addEventListener("click", async () => {
-      challengeBtn.disabled = true;
-      await inviteFriend(friend.id);
-      setTimeout(() => {
-        challengeBtn.disabled = false;
-      }, 3000);
-=======
 
     startChatListener((msg: MessageSent) => {
       const isRelevant =
@@ -173,7 +134,6 @@
         messages.push(msg);
         renderMessages();
       }
->>>>>>> 507b3a65
     });
 
     if (chatForm && chatInput) {
