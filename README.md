--- conflicted
+++ resolved
@@ -21,43 +21,6 @@
 │   │   ├── main.tsx           # Entry point
 │   │   └── jsx-runtime.ts     # Custom JSX runtime
 │   │
-<<<<<<< HEAD
-│   ├── server/                 # Backend code
-│       ├── auth-service/
-│       │   ├── src
-│       │   │   ├── controllers/              # Route controllers
-│       │   │   │   └── auth.controller.js
-│       │   │   ├── migrations/               # SQLite migrations
-│       │   │   │   ├── createTokenTable.js
-│       │   │   │   └── createUserTable.js
-│       │   │   ├── models/                   # Data models
-│       │   │   │   ├── auth.tokenModle.js
-│       │   │   │   └── auth.userModel.js
-│       │   │   ├── plugins/                  # Custom plugins
-│       │   │   │   ├── jwt-plugin.js
-│       │   │   │   └── sqlite-plugin.js
-│       │   │   ├── routes/                   # API route definitions
-│       │   │   │   └── auth.routes.js
-│       │   │   ├── schemas/                  # Validation JSON Schemas
-│       │   │   │   └── auth.schema.js
-│       │   │   └── index.js
-│       │   ├── .dockerignore
-│       │   ├── Dockerfile
-│       │   ├── package-lock.json
-│       │   └── package.json
-│       ├── docker-compose.yml
-│       └── dockerfileGenerator.sh
-├── public/                      # Public static files
-├── dist/                        # Compiled output
-├── node_modules/                # Dependencies
-├── .env                         # Environment variables
-├── .env.example                 # Example environment variables
-├── tsconfig.json                # TypeScript configuration
-├── package.json                 # Dependencies and scripts
-├── tailwind.config.js           # Tailwind CSS configuration
-├── webpack.config.js            # Webpack configuration
-└── README.md                    # Project documentation
-=======
 │   ├── server/                 # Backend (Fastify + TS + SQLite)
 │   │   ├── controllers/        # Route handlers (userController.ts, gameController.ts)
 │   │   ├── services/           # Business logic (authService.ts, matchService.ts)
@@ -79,5 +42,4 @@
 ├── vite.config.ts              # Vite config
 ├── package.json                # Dependencies and scripts (can be root or split)
 └── README.md
->>>>>>> 1478e91b
 ```