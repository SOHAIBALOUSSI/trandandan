--- conflicted
+++ resolved
@@ -54,18 +54,10 @@
     } else if (request.type === 'INSERT') {
         let avatarUrl = null;
         const { userId, username, email, avatar_url, gender } = request;
-<<<<<<< HEAD
-        let profile = await getProfileById(server.db, userId);
-        if (profile && profile.username === username)
-            return ;
-        await addProfile(server.db, userId, username, email, avatar_url, gender);
-        profile = await getProfileById(server.db, userId);
-=======
         if (avatar_url)
             avatarUrl = await downloadAvatarUrl(avatar_url, userId);
         await addProfile(server.db, userId, username, email, avatarUrl, gender);
         const profile = await getProfileById(server.db, userId);
->>>>>>> 28716b6f
         await server.redis.sendCommand([
             'JSON.SET',
             `player:${userId}`,
