import { 
    fetchAllProfiles,
    findDuplicateUsername, 
    getProfileById, 
    updateAvatarUrlById, 
    updateProfileById 
} from "../models/profileDAO.js";
import { createResponse } from "../utils/utils.js";
import fs from 'node:fs';
import { pipeline } from 'node:stream/promises';
import path from 'node:path';

export async function getProfile(request, reply) {
    try {
        const { id } = request.params;
        const tokenId = request.user?.id;
        if (tokenId != id) 
            return reply.code(403).send(createResponse(403, 'UNAUTHORIZED'));
        
        const profile = await getProfileById(this.db, id);
        if (!profile)
            return reply.code(400).send(createResponse(400, 'PROFILE_NOT_FOUND'));
        
        return reply.code(200).send(createResponse(200, 'PROFILE_FETCHED', { profile: profile }));
    } catch (error) {
        console.log(error);
        return reply.code(500).send(createResponse(500, 'INTERNAL_SERVER_ERROR'));
    }
}

export async function updateProfile(request, reply) {
    try {
        const { id } = request.params;
        const tokenId = request.user?.id;
        if (tokenId != id)
            return reply.code(403).send(createResponse(403, 'UNAUTHORIZED'));
        
        const { username, solde, rank, level, matches_played, matches_won, matches_lost } = request.body;
        
        const profile = await getProfileById(this.db, id);
        if (!profile)
            return reply.code(400).send(createResponse(400, 'PROFILE_NOT_FOUND'));
        
        const updatedFields = {};
        if (username) {
            const dupUser = await findDuplicateUsername(this.db, username);
            if (dupUser)
                return reply.code(400).send(createResponse(400, 'USERNAME_EXISTS'));
            updatedFields.username = username;
            this.rabbit.produceMessage({
                id: id,
                username: username
            }, 'auth.username.updated');
        }

        if (solde !== undefined) updatedFields.solde = solde;
        if (rank !== undefined) updatedFields.rank = rank;
        if (level !== undefined) updatedFields.level = level;
        if (matches_played !== undefined) updatedFields.matches_played = matches_played;
        if (matches_won !== undefined) updatedFields.matches_won = matches_won;
        if (matches_lost !== undefined) updatedFields.matches_lost = matches_lost;

        if (Object.keys(updatedFields).length === 0)
            return reply.code(400).send(createResponse(400, 'MISSING_FIELDS'));
        
        const changes = await updateProfileById(this.db, id, updatedFields);
        if (changes === 0)
            return reply.code(400).send(createResponse(400, 'ZERO_CHANGES'));
        const updatedProfile = await getProfileById(this.db, id);

        return reply.code(200).send(createResponse(200, 'PROFILE_UPDATED', { profile: updatedProfile }));
    } catch (error) {
        console.log(error);
        return reply.code(500).send(createResponse(500, 'INTERNAL_SERVER_ERROR'));
    }
}

export async function uploadAvatarUrl(request, reply) {
    try {
        const userId = request.user?.id;
        const data = await request.file();
        console.log('DATA received: ', data);
        if (!data)
            return reply.code(400).send(createResponse(400, 'FILE_REQUIRED'));

        const ext = path.extname(data.filename);
        const fileName = `${userId}_${Date.now()}${ext}`;
        const uploadPath = path.join(process.cwd(), 'uploads', 'avatars', fileName);
        console.log("Upload path: ", uploadPath);
        fs.mkdirSync(path.dirname(uploadPath), { recursive: true });

        await pipeline(data.file, fs.createWriteStream(uploadPath));
        
        await updateAvatarUrlById(this.db, userId, fileName);
        return reply.code(200).send(createResponse(200, 'AVATAR_UPLOADED', { avatar_url: fileName }));
    } catch (error) {
        console.log(error);
        return reply.code(500).send(createResponse(500, 'INTERNAL_SERVER_ERROR'));
    }
}

export async function getAvatarUrl(request, reply) {
    try {
        const { fileName } = request.params;
        if (!fileName)
            return reply.code(400).send(createResponse(400, 'FILENAME_REQUIRED'));

        const filePath = path.join(process.cwd(), 'uploads', 'avatars', fileName);
        if (!fs.existsSync(filePath))
            return reply.code(404).send(createResponse(404, 'FILE_NOT_FOUND'));

        const ext = path.extname(fileName).toLowerCase();
        const mimeType = ((ext === '.jpeg' || ext === '.jpg') ? 'image/jpeg' :
            ext === '.png' ? 'image/png' :
            ext === '.webp' ? 'image/webp' :
            'application/octet-stream');
        const stream = fs.createReadStream(filePath);

        stream.on('error', (err) => {
            console.error('Stream error:', err);
            reply.code(500).send(createResponse(500, 'INTERNAL_SERVER_ERROR'));
        });
        
        return reply.type(mimeType).send(stream);
    } catch (error) {
        console.log(error);
        return reply.code(500).send(createResponse(500, 'INTERNAL_SERVER_ERROR'));
    }
}

export async function getAllProfiles(request, reply) {
    try {
        const allProfiles = await fetchAllProfiles(this.db);
        return reply.code(200).send(createResponse(200, 'PROFILES_FETCHED', { profiles: allProfiles }));
    } catch (error) {
<<<<<<< HEAD
        console.log(error);
        return reply.code(500).send(createResponse(500, 'INTERNAL_SERVER_ERROR'));
=======
        
>>>>>>> 6a4e1bc7
    }
}<|MERGE_RESOLUTION|>--- conflicted
+++ resolved
@@ -133,11 +133,6 @@
         const allProfiles = await fetchAllProfiles(this.db);
         return reply.code(200).send(createResponse(200, 'PROFILES_FETCHED', { profiles: allProfiles }));
     } catch (error) {
-<<<<<<< HEAD
-        console.log(error);
-        return reply.code(500).send(createResponse(500, 'INTERNAL_SERVER_ERROR'));
-=======
         
->>>>>>> 6a4e1bc7
     }
 }