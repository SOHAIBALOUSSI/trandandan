import bcrypt from 'bcrypt';
import { findUser, addUser, findUserById } from '../models/auth.userModel.js';
import { findToken, findTokenById, addToken, revokeToken, findTokenByUid } from '../models/auth.tokenModel.js'; 

const hash = bcrypt.hash;
const compare = bcrypt.compare;

export async function loginHandler(request, reply) {
    try {
        const { username, email, password } = request.body;
        const user = await findUser(this.db, username, email);
        if (!user)
            return reply.status(404).send({ error: 'User not found.' });
        const matched = await compare(password, user.password);
        if (!matched)
            return reply.status(400).send({ error: 'Invalid credentials.' });
        
        const accessToken = this.jwt.signAT({ id: user.id });
        const refreshToken = this.jwt.signRT({ id: user.id });
        await addToken(this.db, refreshToken, user.id);

        return reply.status(200).send({ accessToken: accessToken, refreshToken: refreshToken });
    } catch (error) {
        return reply.status(500).send({ error: 'Internal server error.' });
    }
}

export async function registerHandler(request, reply) {
    try {
        const { email, username, password, confirmPassword } = request.body;
        if (password !== confirmPassword)
            return reply.status(400).send({ error: 'Passwords don\'t match.'});
        const userExist = await findUser(this.db, username, email);
        if (userExist)
            return reply.status(400).send({ error: 'Username or email already in use.' });
        
        const hashedPassword = await hash(password, 10);
        const userId = await addUser(this.db, username, email, hashedPassword);
        
<<<<<<< HEAD
        const accessToken = this.jwt.signAT({ id: userId });
        const refreshToken = this.jwt.signRT({ id: userId });
=======
        const payload = { id: userId }
        const accessToken = this.jwt.signAT(payload);
        const refreshToken = this.jwt.signRT(payload);
        
>>>>>>> 3db331bd
        await addToken(this.db, refreshToken, userId);
        
        return reply.status(200).send({ accessToken: accessToken, refreshToken: refreshToken });
    } catch (error) {
        return reply.status(500).send({ error: 'Internal server error.' });
    }
}

export async function logoutHandler(request, reply) {
<<<<<<< HEAD
    const userId = request.user;
    const user = await findUserById(this.db, userId);
    if (!user)
        return reply.status(404).send({ error: 'User not found.' });
    const token = await findTokenByUid(this.db, userId);
    if (!token)
        return reply.status(401).send({ error: 'Invalid token.' });
    await revokeToken(this.db, token.token);
    return reply.status(200).send({ message: `User logged out.` });
=======
    try {
        const userId = request.user?.id;
        
        const user = await findUserById(this.db, userId);
        if (!user)
            return reply.status(404).send({ error: 'User not found.' });
        
        const { token } = request.body;
        if (!token)
            return reply.status(401).send({ error: 'Token required.' });
        
        const tokenExist = await findToken(this.db, token);
        if (!tokenExist)
            return reply.status(401).send({ error: 'Invalid token.' });

        if (tokenExist.revoked)
            return reply.status(403).send({ error: 'Token revoked.' });
        
        await revokeToken(this.db, token);
        
        return reply.status(200).send({ message: `User logged out.` });
    } catch (error) {
        return reply.status(500).send({ error: 'Internal server error.' });
    }
>>>>>>> 3db331bd
}

export async function meHandler(request, reply) {
    try {
        const userId = request.user;
        
        const user = await findUserById(this.db, userId);
        if (!user)
            return reply.status(404).send({ error: 'User not found.' });
        
        return reply.status(200).send({ id: user.id, username: user.username, email: user.email });
    } catch (error) {
        return reply.status(500).send({ error: 'Internal server error.' });
    }
}

export async function refreshHandler(request, reply) {
    try {
        const { refreshToken } = request.body;
        if (!refreshToken)
            return reply.status(401).send({ error: 'Refresh token required.' });
        
        const tokenExist = await findToken(this.db, refreshToken);
        if (!tokenExist)
            return reply.status(401).send({ error: 'Invalid token.' });
        
        if (tokenExist.revoked)
            return reply.status(403).send({ error: 'Token revoked.' });

        const payload = await this.jwt.verifyRT(tokenExist.token);

        await revokeToken(this.db, refreshToken);
        
        const accessToken = this.jwt.signAT({ id: payload.id });
        const newRefreshToken = this.jwt.signRT({ id: payload.id });
        
        await addToken(this.db, newRefreshToken, payload.id);

        return reply.status(200).send({ accessToken: accessToken, refreshToken: newRefreshToken });
    } catch (error) {
        return reply.status(500).send({ error: 'Internal server error.' });
    }
}<|MERGE_RESOLUTION|>--- conflicted
+++ resolved
@@ -37,15 +37,10 @@
         const hashedPassword = await hash(password, 10);
         const userId = await addUser(this.db, username, email, hashedPassword);
         
-<<<<<<< HEAD
-        const accessToken = this.jwt.signAT({ id: userId });
-        const refreshToken = this.jwt.signRT({ id: userId });
-=======
         const payload = { id: userId }
         const accessToken = this.jwt.signAT(payload);
         const refreshToken = this.jwt.signRT(payload);
         
->>>>>>> 3db331bd
         await addToken(this.db, refreshToken, userId);
         
         return reply.status(200).send({ accessToken: accessToken, refreshToken: refreshToken });
@@ -55,17 +50,6 @@
 }
 
 export async function logoutHandler(request, reply) {
-<<<<<<< HEAD
-    const userId = request.user;
-    const user = await findUserById(this.db, userId);
-    if (!user)
-        return reply.status(404).send({ error: 'User not found.' });
-    const token = await findTokenByUid(this.db, userId);
-    if (!token)
-        return reply.status(401).send({ error: 'Invalid token.' });
-    await revokeToken(this.db, token.token);
-    return reply.status(200).send({ message: `User logged out.` });
-=======
     try {
         const userId = request.user?.id;
         
@@ -90,7 +74,6 @@
     } catch (error) {
         return reply.status(500).send({ error: 'Internal server error.' });
     }
->>>>>>> 3db331bd
 }
 
 export async function meHandler(request, reply) {
