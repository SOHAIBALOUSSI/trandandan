import fp from "fastify-plugin";
import jwt from "jsonwebtoken";
import { createResponse } from "../utils/utils.js";
import { getAuthCookies, getTempAuthToken } from "../utils/authCookies.js";

async function jwtPlugin(fastify, options) {
  const { accessTokenKey, refreshTokenKey, tempTokenKey } = options;

  fastify.decorate("jwt", {
    //AT = Access Token (15 minutes) \ RT = Refresh Token (7 days) \ TT = Temporary Token (5 minutes)
    signTT(payload, expiresIn = "5m") {
      try {
        return jwt.sign(payload, tempTokenKey, { expiresIn });
      } catch (error) {
        console.log("Error in signing temp token: ", error);
        throw error;
      }
    },

<<<<<<< HEAD
    signAT(payload, expiresIn = "15m") {
      try {
        return jwt.sign(payload, accessTokenKey, { expiresIn });
      } catch (error) {
        console.log("Error in signing access token: ", error);
        throw error;
      }
    },
=======
        async signAT(payload, expiresIn = '15m') {
            try {
                return jwt.sign(payload, accessTokenKey, { expiresIn });
            } catch (error) {
                console.log("Error in signing access token: ", error);
                throw error;
            }
        },
>>>>>>> b91d06d5

    signRT(payload, expiresIn = "7d") {
      try {
        delete payload.exp;
        return jwt.sign(payload, refreshTokenKey, { expiresIn });
      } catch (error) {
        console.log("Error in signing refresh token: ", error);
        throw error;
      }
    },

    verifyAT(token) {
      try {
        return jwt.verify(token, accessTokenKey);
      } catch (error) {
        console.log("Error in verifying access token: ", error);
        throw error;
      }
    },

    verifyRT(token) {
      try {
        return jwt.verify(token, refreshTokenKey);
      } catch (error) {
        console.log("Error in verifying refresh token: ", error);
        throw error;
      }
    },

    verifyTT(token) {
      try {
        return jwt.verify(token, tempTokenKey);
      } catch (error) {
        console.log("Error in verifying temp token: ", error);
        throw error;
      }
    },
  });

  fastify.decorate("authenticate", async (request, reply) => {
    try {
      let cookie = getAuthCookies(request);
      let decodedUser;
      if (!cookie.accessToken) {
        cookie = getTempAuthToken(request);
        if (!cookie)
          return reply.code(401).send(createResponse(401, "TOKEN_REQUIRED"));
        try {
          decodedUser = await fastify.jwt.verifyTT(cookie);
          request.user = decodedUser;
          return;
        } catch (error) {
          if (error.name === "TokenExpiredError")
            return reply
              .code(401)
              .send(createResponse(401, "TEMP_TOKEN_EXPIRED"));
          return reply
            .code(401)
            .send(createResponse(401, "TEMP_TOKEN_INVALID"));
        }
      }
      try {
        decodedUser = await fastify.jwt.verifyAT(cookie.accessToken);
        request.user = decodedUser;
        return;
      } catch (error) {
        if (error.name === "TokenExpiredError")
          return reply
            .code(401)
            .send(createResponse(401, "ACCESS_TOKEN_EXPIRED"));
        return reply
          .code(401)
          .send(createResponse(401, "ACCESS_TOKEN_INVALID"));
      }
    } catch (error) {
      console.log("Error while authenticating: ", error);
      return reply.code(500).send(createResponse(500, "INTERNAL_SERVER_ERROR"));
    }
  });
}

export default fp(jwtPlugin);<|MERGE_RESOLUTION|>--- conflicted
+++ resolved
@@ -17,8 +17,7 @@
       }
     },
 
-<<<<<<< HEAD
-    signAT(payload, expiresIn = "15m") {
+    async signAT(payload, expiresIn = "15m") {
       try {
         return jwt.sign(payload, accessTokenKey, { expiresIn });
       } catch (error) {
@@ -26,16 +25,6 @@
         throw error;
       }
     },
-=======
-        async signAT(payload, expiresIn = '15m') {
-            try {
-                return jwt.sign(payload, accessTokenKey, { expiresIn });
-            } catch (error) {
-                console.log("Error in signing access token: ", error);
-                throw error;
-            }
-        },
->>>>>>> b91d06d5
 
     signRT(payload, expiresIn = "7d") {
       try {
