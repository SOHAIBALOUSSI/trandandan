import {
    addFriendRequest,
    updateFriendRequestStatus,
    deleteFriend,
    getFriendsByUserId,
    getPendingRequestsByUserId
  } from '../models/friendshipDAO.js';
import { createResponse } from '../utils/utils.js';
  
  export async function sendRequest(request, reply) {
      try {
          const requesterId = request.user.id;
          const { addresseeId } = request.body;
  
          if (!addresseeId)
            return reply.code(400).send(createResponse(400, 'ADDRESSEE_REQUIRED'));
  
          if (requesterId === addresseeId)
            return reply.code(400).send(createResponse(400, 'ADDRESSEE_INVALID'));
<<<<<<< HEAD
    
          let exists = await addFriendRequest(this.db, requesterId, addresseeId);
          if (exists)
            return reply.code(400).send(createResponse(200, 'FRIEND_REQUEST_ALREADY_SENT'));
=======
          
          await addFriendRequest(this.db, requesterId, addresseeId);
>>>>>>> 92530ed8

          this.rabbit.produceMessage(
            { 
              type: 'FRIEND_REQUEST_SENT', 
              sender_id: requesterId, 
              recipient_id: addresseeId 
            },
            'notifications.friend_request.sent'
          );
  
          return reply.code(200).send(createResponse(200, 'FRIEND_REQUEST_SENT'));
      } catch (error) {
        console.log(error);
        return reply.code(500).send(createResponse(500, 'INTERNAL_SERVER_ERROR'));
      }
  }
  
  export async function acceptRequest(request, reply) {
      try {
          const addresseeId = request.user.id;
          const { requesterId } = request.body;
  
          if (!requesterId)
            return reply.code(400).send(createResponse(400, 'REQUESTER_REQUIRED'));
  
<<<<<<< HEAD
          let isValid = await updateFriendRequestStatus(this.db, requesterId, addresseeId, 'accepted');
          if (!isValid)
            return reply.code(400).send(createResponse(200, 'FRIEND_REQUEST_INVALID'));
=======
          if (requesterId === addresseeId)
            return reply.code(400).send(createResponse(400, 'REQUESTER_INVALID'));

          await updateFriendRequestStatus(this.db, requesterId, addresseeId, 'accepted');
>>>>>>> 92530ed8

          this.rabbit.produceMessage(
            { 
              type: 'FRIEND_REQUEST_ACCEPTED', 
              sender_id: addresseeId, 
              recipient_id: requesterId 
            },
            'notifications.friend_request.accepted'
          );
  
          return reply.code(200).send(createResponse(200, 'FRIEND_REQUEST_ACCEPTED'));
      } catch (error) {
        console.log(error);
        return reply.code(500).send(createResponse(500, 'INTERNAL_SERVER_ERROR'));
      }
  }
  
  export async function rejectRequest(request, reply) {
      try {
          const addresseeId = request.user.id;
          const { requesterId } = request.body;
  
          if (!requesterId)
            return reply.code(400).send(createResponse(400, 'REQUESTER_REQUIRED'));
<<<<<<< HEAD
  
          let isValid = await updateFriendRequestStatus(this.db, requesterId, addresseeId, 'rejected');
          if (!isValid)
            return reply.code(400).send(createResponse(200, 'FRIEND_REQUEST_INVALID'));
=======
          
            if (requesterId === addresseeId)
              return reply.code(400).send(createResponse(400, 'REQUESTER_INVALID'));

          await updateFriendRequestStatus(this.db, requesterId, addresseeId, 'rejected');
  
>>>>>>> 92530ed8
          this.rabbit.produceMessage(
            { 
              type: 'FRIEND_REQUEST_REJECTED', 
              sender_id: addresseeId,
              recipient_id: requesterId 
            },
            'notifications.friend_request.rejected'
          );

          return reply.code(200).send(createResponse(200, 'FRIEND_REQUEST_REJECTED'));
      } catch (error) {
        console.log(error);
        return reply.code(500).send(createResponse(500, 'INTERNAL_SERVER_ERROR'));
      }
  }
  
  export async function removeFriend(request, reply) {
    try {
      const userId = request.user.id;
      const friendId = parseInt(request.params.friendId);

      if (!friendId)
        return reply.code(400).send(createResponse(400, 'FRIEND_REQUIRED'));

<<<<<<< HEAD
      let isDeleted = await deleteFriend(this.db, userId, friendId);
      if (!isDeleted)
        return reply.code(400).send(createResponse(200, 'FRIEND_REQUEST_INVALID'));
=======
      if (userId === friendId)
        return reply.code(400).send(createResponse(400, 'FRIEND_INVALID'));

      await deleteFriend(this.db, userId, friendId);
>>>>>>> 92530ed8

      this.rabbit.produceMessage(
        { 
          type: 'FRIEND_REMOVED', 
          recipient_id: userId, 
          data: { exFriendId: friendId } 
        },
        'notifications.friend.removed'
      );

      return reply.code(200).send(createResponse(200, 'FRIEND_REMOVED'));
    } catch (error) {
      console.log(error);
      return reply.code(500).send(createResponse(500, 'INTERNAL_SERVER_ERROR'));
    }
  }
  
  export async function listFriends(request, reply) {
    try {
      const userId = request.user.id;

      const friends = await getFriendsByUserId(this.db, userId);

      return reply.code(200).send(createResponse(200, 'FRIENDS_LISTED', { friends: friends }));
    } catch (error) {
      console.log(error);
      return reply.code(500).send(createResponse(500, 'INTERNAL_SERVER_ERROR'));
    }
  }
  
  export async function listRequests(request, reply) {
      try {
        const userId = request.user.id;

        const requests = await getPendingRequestsByUserId(this.db, userId);

        return reply.code(200).send(createResponse(200, 'REQUESTS_LISTED', { requests: requests }));
      } catch (error) {
        console.log(error);
        return reply.code(500).send(createResponse(500, 'INTERNAL_SERVER_ERROR'));
      }
  }
  <|MERGE_RESOLUTION|>--- conflicted
+++ resolved
@@ -17,15 +17,10 @@
   
           if (requesterId === addresseeId)
             return reply.code(400).send(createResponse(400, 'ADDRESSEE_INVALID'));
-<<<<<<< HEAD
     
           let exists = await addFriendRequest(this.db, requesterId, addresseeId);
           if (exists)
             return reply.code(400).send(createResponse(200, 'FRIEND_REQUEST_ALREADY_SENT'));
-=======
-          
-          await addFriendRequest(this.db, requesterId, addresseeId);
->>>>>>> 92530ed8
 
           this.rabbit.produceMessage(
             { 
@@ -50,17 +45,12 @@
   
           if (!requesterId)
             return reply.code(400).send(createResponse(400, 'REQUESTER_REQUIRED'));
-  
-<<<<<<< HEAD
+          if (requesterId === addresseeId)
+            return reply.code(400).send(createResponse(400, 'REQUESTER_INVALID'));
+          
           let isValid = await updateFriendRequestStatus(this.db, requesterId, addresseeId, 'accepted');
           if (!isValid)
             return reply.code(400).send(createResponse(200, 'FRIEND_REQUEST_INVALID'));
-=======
-          if (requesterId === addresseeId)
-            return reply.code(400).send(createResponse(400, 'REQUESTER_INVALID'));
-
-          await updateFriendRequestStatus(this.db, requesterId, addresseeId, 'accepted');
->>>>>>> 92530ed8
 
           this.rabbit.produceMessage(
             { 
@@ -85,19 +75,14 @@
   
           if (!requesterId)
             return reply.code(400).send(createResponse(400, 'REQUESTER_REQUIRED'));
-<<<<<<< HEAD
   
+          if (requesterId === addresseeId)
+            return reply.code(400).send(createResponse(400, 'REQUESTER_INVALID'));
+          
           let isValid = await updateFriendRequestStatus(this.db, requesterId, addresseeId, 'rejected');
           if (!isValid)
             return reply.code(400).send(createResponse(200, 'FRIEND_REQUEST_INVALID'));
-=======
           
-            if (requesterId === addresseeId)
-              return reply.code(400).send(createResponse(400, 'REQUESTER_INVALID'));
-
-          await updateFriendRequestStatus(this.db, requesterId, addresseeId, 'rejected');
-  
->>>>>>> 92530ed8
           this.rabbit.produceMessage(
             { 
               type: 'FRIEND_REQUEST_REJECTED', 
@@ -122,16 +107,12 @@
       if (!friendId)
         return reply.code(400).send(createResponse(400, 'FRIEND_REQUIRED'));
 
-<<<<<<< HEAD
+      if (userId === friendId)
+        return reply.code(400).send(createResponse(400, 'FRIEND_INVALID'));
+      
       let isDeleted = await deleteFriend(this.db, userId, friendId);
       if (!isDeleted)
         return reply.code(400).send(createResponse(200, 'FRIEND_REQUEST_INVALID'));
-=======
-      if (userId === friendId)
-        return reply.code(400).send(createResponse(400, 'FRIEND_INVALID'));
-
-      await deleteFriend(this.db, userId, friendId);
->>>>>>> 92530ed8
 
       this.rabbit.produceMessage(
         { 
