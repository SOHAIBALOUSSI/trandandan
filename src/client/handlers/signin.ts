--- conflicted
+++ resolved
@@ -68,10 +68,7 @@
         localStorage.removeItem("loginInput");
 
         startNotificationListener();
-<<<<<<< HEAD
-=======
         // startChatListener();
->>>>>>> 00490294
 
         setTimeout(() => {
           displayToast(LoginRes.USER_LOGGED_IN, "success");
