--- conflicted
+++ resolved
@@ -435,12 +435,7 @@
       matches_lost: raw.matches_lost ?? 0,
     };
   }
-<<<<<<< HEAD
   public updateUser(currentUser: UserProfile, hasWon: boolean): void {
-=======
-  public updateUser(currentUser: UserProfile): void {
-    console.log("Updating user data:");
->>>>>>> 613c19a9
     const payload = {
       hasWon: hasWon,
       matches_won: currentUser.matches_won,
@@ -521,7 +516,6 @@
                 this.gameState.gameEndResult === "Won" ? 1 : 0;
               currentUser.matches_lost =
                 this.gameState.gameEndResult === "Lost" ? 1 : 0;
-<<<<<<< HEAD
               if (this.gameState.playerId === 1) 
               {
                 if (this.gameState.gameEndResult === "Won")
@@ -529,9 +523,6 @@
                 else if (this.gameState.gameEndResult === "Lost")
                   this.updateUser(currentUser, false);
               }
-=======
-              if (this.gameState.playerId === 1) this.updateUser(currentUser);
->>>>>>> 613c19a9
               else if (this.gameState.playerId === 2)
               {
                 if (this.gameState.gameEndResult === "Won")
@@ -551,36 +542,21 @@
             let levelGain: number = 0;
             if (this.gameState.leftPlayerBallHit !== 0)
               levelGain = this.gameState.leftPlayerBallHit * scoreFactor;
-<<<<<<< HEAD
             this.gameState.matchPlayed =
               getOldDataOfCurrentUserData.matches_played + 1;
             if (this.gameState.gameEndResult === "Won") {
               hasWonPlayerOne = true;
-=======
-            console.log("levelGain", levelGain.toFixed(1) + 1);
-            console.log("leftPlayerBallHit", this.gameState.leftPlayerBallHit);
-            this.gameState.matchPlayed =
-              getOldDataOfCurrentUserData.matches_played + 1;
-            if (this.gameState.gameEndResult === "Won") {
->>>>>>> 613c19a9
               this.gameState.solde = Math.max(
                 0,
                 5 + getOldDataOfCurrentUserData.solde
               );
               this.gameState.level += getOldDataOfCurrentUserData.level + 1 + levelGain; // 1 is the win bonus
-<<<<<<< HEAD
-=======
-              console.log("level", this.gameState.level);
->>>>>>> 613c19a9
               this.gameState.matchLost =
                 getOldDataOfCurrentUserData.matches_lost;
               this.gameState.matchWon =
                 getOldDataOfCurrentUserData.matches_won + 1;
             } else if (this.gameState.gameEndResult === "Lost") {
-<<<<<<< HEAD
               hasWonPlayerOne = false;
-=======
->>>>>>> 613c19a9
               this.gameState.solde = Math.max(
                 0,
                 getOldDataOfCurrentUserData.solde - 5
@@ -601,19 +577,10 @@
             let levelGain: number = 0;
             if (this.gameState.rightPlayerBallHit !== 0)
               levelGain = this.gameState.rightPlayerBallHit * scoreFactor;
-<<<<<<< HEAD
             this.gameState.matchPlayed =
               getOldDataOfCurrentUserData.matches_played + 1;
             if (this.gameState.gameEndResult === "Won") {
               hasWonPlayerTwo = true;
-=======
-
-            console.log("levelGain", levelGain.toFixed(1) + 1);
-            console.log("rightPlayerBallHit", this.gameState.rightPlayerBallHit);
-            this.gameState.matchPlayed =
-              getOldDataOfCurrentUserData.matches_played + 1;
-            if (this.gameState.gameEndResult === "Won") {
->>>>>>> 613c19a9
               this.gameState.solde = Math.max(
                 0,
                 5 + getOldDataOfCurrentUserData.solde
@@ -625,11 +592,7 @@
               this.gameState.matchLost =
                 getOldDataOfCurrentUserData.matches_lost;
             } else if (this.gameState.gameEndResult === "Lost") {
-<<<<<<< HEAD
               hasWonPlayerTwo = false;
-=======
-              // Ensure solde and level never go negative
->>>>>>> 613c19a9
               this.gameState.solde = Math.max(
                 0,
                 getOldDataOfCurrentUserData.solde - 5
@@ -674,12 +637,8 @@
             currentUser.matches_lost = this.gameState.matchLost;
             if (this.gameState.playerId === 1 && flag_update === true) {
               flag_update = false;
-<<<<<<< HEAD
               console.log("level", this.gameState.level);
               this.updateUser(currentUser, hasWonPlayerOne);
-=======
-              this.updateUser(currentUser);
->>>>>>> 613c19a9
             } else if (this.gameState.playerId === 2 && flag_update === true) {
               flag_update = false;
               console.log("level", this.gameState.level);
