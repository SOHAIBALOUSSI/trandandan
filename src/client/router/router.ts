--- conflicted
+++ resolved
@@ -14,16 +14,13 @@
 import { Blocked } from "@/views/Blocked";
 import { DeleteAccount } from "@/views/DeleteAccount";
 import { Logout } from "@/views/Logout";
-<<<<<<< HEAD
 import { LocalGame } from "@/components/game/local";
 import { RemoteGame } from "@/components/game/remote";
 import { Tournaments } from "@/components/game/tournaments";
 
-=======
 import { UpdateCredentialsPassword } from "@/views/UpdateCredentialsPassword";
 import { UpdateCredentialsEmail } from "@/views/UpdateCredentialsEmail";
 import { VerifyUpdateCredentials } from "@/views/VerifyUpdateCredentialsRes";
->>>>>>> 8749404d
 import { getUserProfile } from "@/services/get-user-profile";
 import { setCurrentUser } from "@/utils/user-store";
 import { VerifyUpdateCredentialsRes } from "@/utils/response-messages";
