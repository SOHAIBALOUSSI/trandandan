import { NavBar } from "@/components/layout/NavBar";
import { TopBar } from "@/components/layout/TopBar";
import { styles } from "@/styles/styles";
import { fontSizes } from "@/styles/fontSizes";
import { SecondaryHeader } from "@/components/common/SecondaryHeader";

export function Game() {
  const gameModes = [
    {
      title: "1 vs 1 — Lounge Duel",
      text: "Challenge a friend beside you in an elegant local match. Pure skill, no lag — just legacy.",
<<<<<<< HEAD
      bg: "/assets/local-duel.jpg",
      route: "/local",
=======
      href: "/duel",
>>>>>>> d6817da7
    },
    {
      title: "Tournament — Club Cup",
      text: "Gather champions in-house. Compete in a local bracket to earn eternal bragging rights in the lounge.",
<<<<<<< HEAD
      bg: "/assets/tournament-cup.jpg",
      route: "/tournaments",
=======
      href: "/tournament",
>>>>>>> d6817da7
    },
    {
      title: "1 vs 1 — Remote Arena",
      text: "Face a rival across the network. Ping-pong from across the globe, prestige from your own paddle.",
<<<<<<< HEAD
      bg: "/assets/remote-battle.jpg",
      route: "/remote",
=======
      href: "/remote",
>>>>>>> d6817da7
    },
  ];

  setTimeout(() => {
    let current = 0;
    const total = 3;

    const slider = document.getElementById(
      "game-slider-inner"
    ) as HTMLDivElement;
    const indicators = document.querySelectorAll(
      ".game-slider-indicator"
    ) as NodeListOf<HTMLSpanElement>;
    const leftBtn = document.getElementById(
      "game-slider-left"
    ) as HTMLButtonElement;
    const rightBtn = document.getElementById(
      "game-slider-right"
    ) as HTMLButtonElement;
    if (!slider || !indicators || !leftBtn || !rightBtn) return;

    const updateSlider = () => {
      slider.style.transform = `translateX(-${current * 100}%)`;
      leftBtn.toggleAttribute("disabled", current === 0);
      rightBtn.toggleAttribute("disabled", current === gameModes.length - 1);
      indicators.forEach((dot, i) => {
        dot.style.backgroundColor =
          i === current ? "#fff" : "rgba(255,255,255,0.3)";
      });

      const playBtn = document.getElementById(
        `play-btn-${current}`
      ) as HTMLButtonElement;
      if (!playBtn) return;

      playBtn.addEventListener("click", () => {
        history.pushState({}, "", gameModes[current].href);
        window.dispatchEvent(new PopStateEvent("popstate"));
        console.log(gameModes[current].href);
      });
    };

    leftBtn.addEventListener("click", () => {
      if (current > 0) {
        current--;
        updateSlider();
      }
    });

    rightBtn.addEventListener("click", () => {
      if (current < total - 1) {
        current++;
        updateSlider();
      }
    });

    updateSlider();
  }, 0);

  return (
    <section className={styles.pageLayoutDark}>
      <NavBar />
      <div className="w-full relative">
        <TopBar />
        <main className={styles.pageContent}>
          <SecondaryHeader
            title="Choose Your Game Mode"
            subtitle="Pick your playstyle and step into the arena of champions."
          />

          <div className="hidden md:block w-full">
            <div
              id="game-slider"
              className="relative w-full max-w-5xl mx-auto overflow-hidden rounded-3xl"
            >
<<<<<<< HEAD
              {gameModes.map((mode, index) => (
                <div
                  key={index}
                  className="min-w-full h-[28rem] flex justify-center items-center text-center px-6 bg-cover bg-center bg-no-repeat"
                >
                  <a
                    href={mode.route}
                    className="bg-black/60 p-8 rounded-2xl shadow-lg max-w-md mx-auto cursor-pointer hover:scale-105 transition-all duration-300 block text-inherit no-underline"
                  >
                    <h2 className="text-3xl font-bold text-white mb-4 drop-shadow">
                      {mode.title}
                    </h2>
                    <p className="text-lg text-white/90 drop-shadow leading-relaxed">
                      {mode.text}
                    </p>
                  </a>
                </div>
              ))}
=======
              <div
                id="game-slider-inner"
                className="transition-transform duration-700 ease-in-out flex w-full"
              >
                {gameModes.map((mode, index) => (
                  <div
                    id={`game-mode-${index}`}
                    key={index}
                    className="min-w-full h-[32rem] flex justify-center items-center text-center px-4 sm:px-8 bg-cover bg-center bg-no-repeat"
                  >
                    <div className="flex flex-col items-center gap-5 px-8 py-6 sm:px-12 sm:py-10 rounded-3xl border border-pong-accent/20 shadow-xl bg-gradient-to-br from-black/60 via-pong-dark-custom/30 to-pong-accent/10 backdrop-blur-md transition-transform hover:scale-[1.03] duration-300 ease-in-out max-w-md lg:max-w-2xl  w-full">
                      <h2
                        className={`${fontSizes.smallTitleFontSize} font-extrabold text-white drop-shadow-sm tracking-tight`}
                      >
                        {mode.title}
                      </h2>
                      <p
                        className={`${fontSizes.bodyFontSize} text-white/90 leading-relaxed drop-shadow-sm`}
                      >
                        {mode.text}
                      </p>
                      <button
                        className="mt-3 group relative flex items-center justify-center w-14 h-14 sm:w-16 sm:h-16 rounded-full bg-pong-accent hover:bg-pong-dark-accent shadow-lg transition-all duration-300 ease-in-out active:scale-95 focus:outline-none"
                        aria-label="Start Game"
                        id={`play-btn-${index}`}
                      >
                        <i
                          className={`${fontSizes.bodyFontSize} fa-solid fa-play text-white ml-[1px] group-hover:animate-ping-once`}
                        />
                        <span className="absolute -bottom-9 text-xs text-white/80 bg-black/70 px-2 py-1 rounded opacity-0 group-hover:opacity-100 transition pointer-events-none">
                          Play Now
                        </span>
                      </button>
                    </div>
                  </div>
                ))}
              </div>
              <div className="absolute top-1/2 -translate-y-1/2 left-4 z-10">
                <button
                  id="game-slider-left"
                  className="bg-pong-accent p-2 rounded-full text-white hover:bg-pong-secondary transition disabled:opacity-40"
                  aria-label="Previous mode"
                >
                  <i className="fa-solid fa-chevron-left"></i>
                </button>
              </div>
              <div className="absolute top-1/2 -translate-y-1/2 right-4 z-10">
                <button
                  id="game-slider-right"
                  className="bg-pong-accent p-2 rounded-full text-white hover:bg-pong-secondary transition disabled:opacity-40"
                  aria-label="Next mode"
                >
                  <i className="fa-solid fa-chevron-right"></i>
                </button>
              </div>
              <div className="absolute left-1/2 -translate-x-1/2 bottom-4 flex gap-2">
                {[0, 1, 2].map((idx) => (
                  <span
                    key={idx}
                    className="game-slider-indicator w-2 h-2 rounded-full bg-white/30 transition"
                  />
                ))}
              </div>
>>>>>>> d6817da7
            </div>
          </div>

          <div className="md:hidden w-full flex flex-col items-center justify-center min-h-[40vh]">
            <div className="bg-pong-dark-custom/80 border border-pong-accent/30 rounded-2xl shadow-lg px-6 py-10 max-w-sm mx-auto text-center">
              <i className="fa-solid fa-mobile-screen text-3xl text-pong-accent mb-4"></i>
              <h2
                className={`${fontSizes.smallTitleFontSize} font-bold text-white mb-2`}
              >
                Not Available on Mobile
              </h2>
              <p
                className={`text-pong-dark-secondary ${fontSizes.bodyFontSize}`}
              >
                Game modes are only available on desktop or tablet devices.
                <br />
                Please use a larger screen to play.
              </p>
            </div>
          </div>
        </main>
      </div>
    </section>
  );
}<|MERGE_RESOLUTION|>--- conflicted
+++ resolved
@@ -9,32 +9,17 @@
     {
       title: "1 vs 1 — Lounge Duel",
       text: "Challenge a friend beside you in an elegant local match. Pure skill, no lag — just legacy.",
-<<<<<<< HEAD
-      bg: "/assets/local-duel.jpg",
-      route: "/local",
-=======
       href: "/duel",
->>>>>>> d6817da7
     },
     {
       title: "Tournament — Club Cup",
       text: "Gather champions in-house. Compete in a local bracket to earn eternal bragging rights in the lounge.",
-<<<<<<< HEAD
-      bg: "/assets/tournament-cup.jpg",
-      route: "/tournaments",
-=======
       href: "/tournament",
->>>>>>> d6817da7
     },
     {
       title: "1 vs 1 — Remote Arena",
       text: "Face a rival across the network. Ping-pong from across the globe, prestige from your own paddle.",
-<<<<<<< HEAD
-      bg: "/assets/remote-battle.jpg",
-      route: "/remote",
-=======
       href: "/remote",
->>>>>>> d6817da7
     },
   ];
 
@@ -110,26 +95,6 @@
               id="game-slider"
               className="relative w-full max-w-5xl mx-auto overflow-hidden rounded-3xl"
             >
-<<<<<<< HEAD
-              {gameModes.map((mode, index) => (
-                <div
-                  key={index}
-                  className="min-w-full h-[28rem] flex justify-center items-center text-center px-6 bg-cover bg-center bg-no-repeat"
-                >
-                  <a
-                    href={mode.route}
-                    className="bg-black/60 p-8 rounded-2xl shadow-lg max-w-md mx-auto cursor-pointer hover:scale-105 transition-all duration-300 block text-inherit no-underline"
-                  >
-                    <h2 className="text-3xl font-bold text-white mb-4 drop-shadow">
-                      {mode.title}
-                    </h2>
-                    <p className="text-lg text-white/90 drop-shadow leading-relaxed">
-                      {mode.text}
-                    </p>
-                  </a>
-                </div>
-              ))}
-=======
               <div
                 id="game-slider-inner"
                 className="transition-transform duration-700 ease-in-out flex w-full"
@@ -193,7 +158,6 @@
                   />
                 ))}
               </div>
->>>>>>> d6817da7
             </div>
           </div>
 
